--- conflicted
+++ resolved
@@ -1,4 +1,3 @@
-
 import { neon, neonConfig } from '@neondatabase/serverless';
 import { log } from './vite';
 
@@ -7,13 +6,8 @@
 neonConfig.wsReconnectMaxAttempts = 5;
 neonConfig.wsReconnectTimeout = 5000;
 
-<<<<<<< HEAD
 // Use the connection URL from environment variables or fall back to default for Replit
 const DATABASE_URL = process.env.DATABASE_URL || 'postgresql://neondb_owner:npg_1tA3DvNckXoW@ep-noisy-union-a5mhired-pooler.us-east-2.aws.neon.tech/neondb?sslmode=require&connect_timeout=10';
-=======
-// Use the connection URL from environment variables
-const DATABASE_URL = process.env.DATABASE_URL || 'postgresql://neondb_owner:npg_GvNe3Z2qKHoB@ep-lively-frog-a66uvr1j.us-west-2.aws.neon.tech/neondb?sslmode=require';
->>>>>>> 3367cd52
 
 const sql = neon(DATABASE_URL);
 
@@ -43,4 +37,4 @@
     console.error('Database connection error:', err);
   });
 
-export { sql };+export default sql;