import React, { ReactNode, useEffect } from "react";
import { Switch, Route } from "wouter";
import { queryClient } from "./lib/queryClient";
import { QueryClientProvider } from "@tanstack/react-query";
import { Toaster } from "@/components/ui/toaster";
import NotFound from "@/pages/not-found";
import { ThemeProvider } from "@/components/ui/theme-provider";
import { CartProvider } from "@/hooks/use-cart";
import { WebSocketProvider } from "@/hooks/websocket-provider";
import HomePage from "@/pages/home-page";
import AboutPage from "@/pages/about-page";
import AuthPage from "@/pages/auth-page";
import DashboardPage from "@/pages/dashboard-page";
import ShopPage from "@/pages/shop-page";
import ProductDetailPage from "@/pages/product-detail-page";
import CheckoutPage from "@/pages/checkout-page";
import AddFundsPage from "@/pages/add-funds-page";
import ReadingSessionPage from "@/pages/reading-session";
import CommunityPage from "@/pages/community-page";
import ReadersPage from "@/pages/readers-page";
import ReaderProfilePage from "@/pages/reader-profile-page";
import PoliciesPage from "@/pages/policies-page";
import LivestreamPage from "@/pages/livestream-page";
import LivestreamDetailPage from "@/pages/livestream-detail-page";
<<<<<<< HEAD
import { ClerkProtectedRoute } from "./lib/clerk-protected-route";
=======
import CallbackPage from "@/pages/callback-page";
import { ProtectedRoute } from "./lib/protected-route";
>>>>>>> 26fbcd90
import { Layout } from "./components/layout";
import { PwaInstallBanner } from "@/components/pwa-install-banner";
import { SignedIn, SignedOut, RedirectToSignIn } from "@clerk/clerk-react";
import { AuthProvider } from "@/hooks/use-auth";
import "@/styles/globals.css";

// Import at the top level instead of using require
import env from './lib/env';

// Messages component
const Messages = () => (
  <div className="container min-h-screen py-8">
    <h1 className="text-4xl font-alex mb-6">Messages</h1>
    <p className="font-playfair">Your messages will appear here.</p>
  </div>
);

// Help component
const Help = () => (
  <div className="container min-h-screen py-8">
    <h1 className="text-4xl font-alex mb-6">Help Center</h1>
    <p className="font-playfair">Find answers to your questions.</p>
  </div>
);

// Apply component
const Apply = () => (
  <div className="container min-h-screen py-8">
    <h1 className="text-4xl font-alex mb-6">Apply as Reader</h1>
    <p className="font-playfair">Join our network of gifted psychic readers.</p>
  </div>
);

function Router() {
  return (
    <Layout>
      <Switch>
        {/* Public home routes */}
        <Route path="/" component={HomePage} />
        <Route path="/about" component={AboutPage} />
<<<<<<< HEAD
        <Route path="/auth">
          <SignedIn>
            <Route path="/auth" component={HomePage} />
          </SignedIn>
          <SignedOut>
            <AuthPage />
          </SignedOut>
        </Route>
=======
        <Route path="/auth" component={AuthPage} />
        <Route path="/callback" component={CallbackPage} />
>>>>>>> 26fbcd90
        
        {/* Protected routes - require login */}
        <Route path="/dashboard">
          <SignedIn>
            <DashboardPage />
          </SignedIn>
          <SignedOut>
            <RedirectToSignIn />
          </SignedOut>
        </Route>
        
        <Route path="/messages">
          <SignedIn>
            <Messages />
          </SignedIn>
          <SignedOut>
            <RedirectToSignIn />
          </SignedOut>
        </Route>
        
        <Route path="/reading-session/:id">
          <SignedIn>
            <ReadingSessionPage />
          </SignedIn>
          <SignedOut>
            <RedirectToSignIn />
          </SignedOut>
        </Route>
        
        <Route path="/add-funds">
          <SignedIn>
            <AddFundsPage />
          </SignedIn>
          <SignedOut>
            <RedirectToSignIn />
          </SignedOut>
        </Route>
        
        {/* Public routes */}
        <Route path="/readers" component={ReadersPage} />
        <Route path="/readers/:id" component={ReaderProfilePage} />
        <Route path="/live" component={LivestreamPage} />
        <Route path="/live/:id" component={LivestreamDetailPage} />
        <Route path="/shop" component={ShopPage} />
        <Route path="/shop/:id" component={ProductDetailPage} />
        <Route path="/checkout" component={CheckoutPage} />
        <Route path="/checkout/success" component={CheckoutPage} />
        <Route path="/community" component={CommunityPage} />
        <Route path="/help" component={Help} />
        <Route path="/policies" component={PoliciesPage} />
        <Route path="/apply" component={Apply} />
        
        {/* Fallback to 404 */}
        <Route component={NotFound} />
      </Switch>
    </Layout>
  );
}

// Component to handle app version checking and updates
const AppUpdater = () => {
  useEffect(() => {
    // Check for app updates (only in PWA mode and production)
    if (env.ENABLE_PWA && env.IS_PRODUCTION) {
      const checkForUpdates = async () => {
        try {
          // If service worker is supported and registered
          if ('serviceWorker' in navigator) {
            const registration = await navigator.serviceWorker.getRegistration();
            
            if (registration) {
              // Check for updates
              registration.update().catch(err => {
                console.error('Service worker update failed:', err);
              });
            }
          }
        } catch (error) {
          console.error('Error checking for updates:', error);
        }
      };
      
      // Check immediately and then every hour
      checkForUpdates();
      const interval = setInterval(checkForUpdates, 60 * 60 * 1000);
      
      return () => clearInterval(interval);
    }
  }, []);
  
  return null;
};

// Error boundary to catch and gracefully handle errors
class ErrorBoundary extends React.Component<{ children: ReactNode }, { hasError: boolean, error: Error | null }> {
  constructor(props: { children: ReactNode }) {
    super(props);
    this.state = { hasError: false, error: null };
  }

  static getDerivedStateFromError(error: Error) {
    return { hasError: true, error };
  }

  componentDidCatch(error: Error, errorInfo: React.ErrorInfo) {
    console.error("Error caught by boundary:", error, errorInfo);
  }

  render() {
    if (this.state.hasError) {
      return (
        <div className="flex flex-col items-center justify-center min-h-screen p-4 text-center">
          <h1 className="text-3xl font-bold mb-4">Something went wrong</h1>
          <p className="mb-4">
            We're experiencing some technical difficulties. Please try refreshing the page.
          </p>
          <button
            onClick={() => window.location.reload()}
            className="px-4 py-2 bg-primary text-white rounded-md hover:bg-primary/90"
          >
            Refresh Page
          </button>
        </div>
      );
    }

    return this.props.children;
  }
}

// Wrap WebSocket in a fallback provider with environment-based disabling
const SafeWebSocketProvider = ({ children }: { children: ReactNode }) => {
  // Skip WebSocket provider entirely if disabled in environment
  if (!env.ENABLE_WEBSOCKET) {
    console.log("WebSockets are disabled via environment settings");
    return <>{children}</>;
  }
  
  // In production Railway deployment, wrap in try/catch
  if (env.IS_PRODUCTION) {
    try {
      return <WebSocketProvider>{children}</WebSocketProvider>;
    } catch (error) {
      console.error("Failed to initialize WebSocket provider:", error);
      return <>{children}</>;
    }
  }
  
  // In development, don't catch errors to make debugging easier
  return <WebSocketProvider>{children}</WebSocketProvider>;
};

function App() {
  return (
    <ErrorBoundary>
      <ThemeProvider>
        <CartProvider>
          <SafeWebSocketProvider>
            <Router />
            <AppUpdater />
            <PwaInstallBanner />
            <Toaster />
          </SafeWebSocketProvider>
        </CartProvider>
      </ThemeProvider>
    </ErrorBoundary>
  );
}

export default App;<|MERGE_RESOLUTION|>--- conflicted
+++ resolved
@@ -22,12 +22,6 @@
 import PoliciesPage from "@/pages/policies-page";
 import LivestreamPage from "@/pages/livestream-page";
 import LivestreamDetailPage from "@/pages/livestream-detail-page";
-<<<<<<< HEAD
-import { ClerkProtectedRoute } from "./lib/clerk-protected-route";
-=======
-import CallbackPage from "@/pages/callback-page";
-import { ProtectedRoute } from "./lib/protected-route";
->>>>>>> 26fbcd90
 import { Layout } from "./components/layout";
 import { PwaInstallBanner } from "@/components/pwa-install-banner";
 import { SignedIn, SignedOut, RedirectToSignIn } from "@clerk/clerk-react";
@@ -68,19 +62,6 @@
         {/* Public home routes */}
         <Route path="/" component={HomePage} />
         <Route path="/about" component={AboutPage} />
-<<<<<<< HEAD
-        <Route path="/auth">
-          <SignedIn>
-            <Route path="/auth" component={HomePage} />
-          </SignedIn>
-          <SignedOut>
-            <AuthPage />
-          </SignedOut>
-        </Route>
-=======
-        <Route path="/auth" component={AuthPage} />
-        <Route path="/callback" component={CallbackPage} />
->>>>>>> 26fbcd90
         
         {/* Protected routes - require login */}
         <Route path="/dashboard">
