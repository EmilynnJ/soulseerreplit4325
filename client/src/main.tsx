--- conflicted
+++ resolved
@@ -1,33 +1,7 @@
 import { createRoot } from "react-dom/client";
 import App from "./App";
 import "./index.css";
-<<<<<<< HEAD
-import { ClerkProvider } from '@clerk/clerk-react';
 
-// Get Clerk publishable key
-const PUBLISHABLE_KEY = import.meta.env.VITE_CLERK_PUBLISHABLE_KEY;
-
-// Validate the key exists
-if (!PUBLISHABLE_KEY) {
-  throw new Error('Add your Clerk Publishable Key to the .env file');
-=======
-import { Toaster } from "react-hot-toast";
-import { AuthProvider } from "@/hooks/use-auth";
-import { QueryClientProvider } from "@tanstack/react-query";
-import { queryClient } from "./lib/queryClient";
-import env from "@/lib/env";
-
-// Log Appwrite configuration status for debugging
-console.log(`Appwrite Configuration Status:
-  Endpoint: ${env.APPWRITE_API_ENDPOINT ? 'Available ✓' : 'Missing ✗'}
-  Project ID: ${env.APPWRITE_PROJECT_ID ? 'Available ✓' : 'Missing ✗'}`
-);
-
-// Check if Appwrite variables are set
-if (!env.APPWRITE_API_ENDPOINT || !env.APPWRITE_PROJECT_ID) {
-  console.warn("Appwrite environment variables not found. Authentication may not work properly.");
-  // We'll still render the app, just with a warning
->>>>>>> 26fbcd90
 }
 
 // Register the service worker for PWA support
@@ -68,19 +42,5 @@
   registerServiceWorker();
 }
 
-<<<<<<< HEAD
-// Render the app inside the ClerkProvider
-createRoot(document.getElementById("root")!).render(
-  <ClerkProvider publishableKey={PUBLISHABLE_KEY} afterSignOutUrl="/">
-    <App />
-  </ClerkProvider>
-=======
-createRoot(document.getElementById("root")!).render(
-  <QueryClientProvider client={queryClient}>
-    <AuthProvider>
-      <App />
-      <Toaster position="bottom-right" />
-    </AuthProvider>
-  </QueryClientProvider>
->>>>>>> 26fbcd90
+
 );